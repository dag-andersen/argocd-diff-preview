--- conflicted
+++ resolved
@@ -155,87 +155,5 @@
 
 	log.Debug().Str("branch", branch.Name).Msgf("Patched %d Application[Sets]", len(patchedApps))
 
-<<<<<<< HEAD
-	return applications, nil
-=======
 	return patchedApps, filterResult.IgnoredApps, nil
-}
-
-// PatchApplication patches a single ArgoResource
-func PatchApplication(
-	argocdNamespace string,
-	app ArgoResource,
-	branch *git.Branch,
-	repo string,
-	redirectRevisions []string,
-) (*ArgoResource, error) {
-
-	// Chain the modifications
-	app.SetNamespace(argocdNamespace)
-
-	err := app.RemoveSyncPolicy()
-	if err != nil {
-		log.Info().Msgf("❌ Failed to patch application: %s", app.GetLongName())
-		return nil, fmt.Errorf("failed to remove sync policy: %w", err)
-	}
-
-	err = app.SetProjectToDefault()
-	if err != nil {
-		log.Info().Msgf("❌ Failed to patch application: %s", app.GetLongName())
-		return nil, fmt.Errorf("failed to set project to default: %w", err)
-	}
-
-	err = app.PointDestinationToInCluster()
-	if err != nil {
-		log.Info().Msgf("❌ Failed to patch application: %s", app.GetLongName())
-		return nil, fmt.Errorf("failed to point destination to in-cluster: %w", err)
-	}
-
-	err = app.RemoveArgoCDFinalizers()
-	if err != nil {
-		log.Info().Msgf("❌ Failed to patch application: %s", app.GetLongName())
-		return nil, fmt.Errorf("failed to remove Argo CD finalizers: %w", err)
-	}
-
-	err = app.RedirectSources(repo, branch.Name, redirectRevisions)
-	if err != nil {
-		log.Info().Msgf("❌ Failed to patch application: %s", app.GetLongName())
-		return nil, fmt.Errorf("failed to redirect sources: %w", err)
-	}
-
-	err = app.RedirectGenerators(repo, branch.Name, redirectRevisions)
-	if err != nil {
-		log.Info().Msgf("❌ Failed to patch application: %s", app.GetLongName())
-		return nil, fmt.Errorf("failed to redirect generators: %w", err)
-	}
-
-	return &app, nil
-}
-
-// PatchApplications patches a slice of ArgoResources
-func PatchApplications(
-	argocdNamespace string,
-	applications []ArgoResource,
-	branch *git.Branch,
-	repo string,
-	redirectRevisions []string,
-) ([]ArgoResource, error) {
-	var patchedApps []ArgoResource
-
-	for _, app := range applications {
-		patchedApp, err := PatchApplication(
-			argocdNamespace,
-			app,
-			branch,
-			repo,
-			redirectRevisions,
-		)
-		if err != nil {
-			return nil, err
-		}
-		patchedApps = append(patchedApps, *patchedApp)
-	}
-
-	return patchedApps, nil
->>>>>>> 2157962c
 }