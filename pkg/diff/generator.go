package diff

import (
	"bytes"
	"fmt"
	"os"
	"path/filepath"
	"strings"
	"time"

	"github.com/go-git/go-git/v5"
	"github.com/go-git/go-git/v5/plumbing/object"

	"github.com/go-git/go-git/v5/utils/merkletrie"
	"github.com/rs/zerolog/log"

	gitt "github.com/dag-andersen/argocd-diff-preview/pkg/git"
	"github.com/dag-andersen/argocd-diff-preview/pkg/utils"
)

type AppInfo struct {
	Id          string
	Name        string
	SourcePath  string
	FileContent string
}

// GenerateDiff generates a diff between base and target branches
func GenerateDiff(
	title string,
	outputFolder string,
	baseBranch *gitt.Branch,
	targetBranch *gitt.Branch,
	baseApps []AppInfo,
	targetApps []AppInfo,
	diffIgnoreRegex *string,
	lineCount uint,
	maxCharCount uint,
	timeInfo InfoBox,
) error {

	maxDiffMessageCharCount := maxCharCount
	if maxDiffMessageCharCount == 0 {
		maxDiffMessageCharCount = 65536
	}

	log.Info().Msgf("🔮 Generating diff between %s and %s",
		baseBranch.Name, targetBranch.Name)

	// Set default context line count if not provided
	if lineCount <= 0 {
		lineCount = 3 // Default to 3 context lines if not specified
	}

	// Set default context line count if not provided
	if lineCount == 0 {
		lineCount = 10
	}

	// Generate diffs using go-git by creating temporary git repos
	basePath := fmt.Sprintf("%s/%s", outputFolder, baseBranch.Type())
	targetPath := fmt.Sprintf("%s/%s", outputFolder, targetBranch.Type())
	summary, fileSections, err := generateGitDiff(basePath, targetPath, diffIgnoreRegex, lineCount, baseApps, targetApps)
	if err != nil {
		return fmt.Errorf("failed to generate diff: %w", err)
	}

	infoBoxString := timeInfo.String()

	// Calculate the available space for the file sections
	remainingMaxChars := int(maxDiffMessageCharCount) - markdownTemplateLength() - len(summary) - len(infoBoxString) - len(title)

	// Warning message to be added if we need to truncate
	warningMessage := fmt.Sprintf("\n\n ⚠️⚠️⚠️ Diff is too long. Truncated to %d characters. This can be adjusted with the `--max-diff-length` flag",
		maxDiffMessageCharCount)

	// Concatenate file sections up to the max character limit
	var combinedDiff strings.Builder
	var includedSections int

	// Calculate total size of all sections
	totalSize := 0
	for _, section := range fileSections {
		totalSize += len(section)
	}

	// Check if truncation is needed
	if totalSize <= remainingMaxChars {
		// No truncation needed, include all sections
		for _, section := range fileSections {
			combinedDiff.WriteString(section)
			includedSections++
		}
	} else {
		// Truncation needed
		log.Warn().Msgf("🚨 Diff is too long. Truncating message to %d characters", maxDiffMessageCharCount)

		currentSize := 0
		for i, section := range fileSections {
			// Check if adding this section would exceed the limit (accounting for warning message)
			if currentSize+len(section) > remainingMaxChars-len(warningMessage) {
				// We can't add this full section
				// If this is the first section and empty builder, add a partial section
				if i == 0 && combinedDiff.Len() == 0 {
					// Add as much of the section as possible
					availableSpace := remainingMaxChars - len(warningMessage) - currentSize
					if availableSpace > 0 {
						combinedDiff.WriteString(section[:availableSpace])
					}
				}

				// Add warning and break
				combinedDiff.WriteString(warningMessage)
				break
			}

			// This section fits, add it
			combinedDiff.WriteString(section)
			includedSections++
			currentSize += len(section)
		}
	}

	// Generate and write markdown
	markdown := printDiff(
		title,
		strings.TrimSpace(summary),
		strings.TrimSpace(combinedDiff.String()),
		infoBoxString,
	)
	markdownPath := fmt.Sprintf("%s/diff.md", outputFolder)
	if err := utils.WriteFile(markdownPath, markdown); err != nil {
		return fmt.Errorf("failed to write markdown: %w", err)
	}

	log.Info().Msgf("🙏 Please check the %s file for differences", markdownPath)
	return nil
}

func writeManifestsToDisk(apps []AppInfo, folder string) error {
	if err := utils.CreateFolder(folder, true); err != nil {
		return fmt.Errorf("failed to create folder: %s: %w", folder, err)
	}
	for _, app := range apps {
		if err := utils.WriteFile(fmt.Sprintf("%s/%s", folder, app.Id), app.FileContent); err != nil {
			return fmt.Errorf("failed to write manifest %s: %w", app.Id, err)
		}
	}
	return nil
}

// generateGitDiff creates temporary Git repositories and uses go-git to generate a diff
func generateGitDiff(
	basePath, targetPath string,
	diffIgnore *string,
	diffContextLines uint,
	baseApps []AppInfo,
	targetApps []AppInfo,
) (string, []string, error) {

	// Write base manifests to disk
	if err := writeManifestsToDisk(baseApps, basePath); err != nil {
		return "", nil, fmt.Errorf("failed to write base manifests: %w", err)
	}

	// Write target manifests to disk
	if err := writeManifestsToDisk(targetApps, targetPath); err != nil {
		return "", nil, fmt.Errorf("failed to write target manifests: %w", err)
	}

	baseAppsMap := make(map[string]AppInfo)
	for _, app := range baseApps {
		baseAppsMap[app.Id] = app
	}

	targetAppsMap := make(map[string]AppInfo)
	for _, app := range targetApps {
		targetAppsMap[app.Id] = app
	}

	// Create temporary directories for Git repositories
	baseRepoPath, err := os.MkdirTemp("", "base-repo-*")
	if err != nil {
		return "", nil, fmt.Errorf("failed to create temp dir for base repo: %w", err)
	}
	defer func() {
		if err := os.RemoveAll(baseRepoPath); err != nil {
			log.Warn().Err(err).Msg("⚠️ Failed to remove temporary base repo path")
		}
	}()

	targetRepoPath, err := os.MkdirTemp("", "target-repo-*")
	if err != nil {
		return "", nil, fmt.Errorf("failed to create temp dir for target repo: %w", err)
	}
	defer func() {
		if err := os.RemoveAll(targetRepoPath); err != nil {
			log.Warn().Err(err).Msg("⚠️ Failed to remove temporary target repo path")
		}
	}()

	// Initialize Git repositories
	baseRepo, err := git.PlainInit(baseRepoPath, false)
	if err != nil {
		return "", nil, fmt.Errorf("failed to init base repo: %w", err)
	}

	targetRepo, err := git.PlainInit(targetRepoPath, false)
	if err != nil {
		return "", nil, fmt.Errorf("failed to init target repo: %w", err)
	}

	// Copy files to Git repositories
	if err := copyFilesToRepo(basePath, baseRepoPath); err != nil {
		return "", nil, fmt.Errorf("failed to copy base files: %w", err)
	}

	if err := copyFilesToRepo(targetPath, targetRepoPath); err != nil {
		return "", nil, fmt.Errorf("failed to copy target files: %w", err)
	}

	// Add all files and commit in base repo
	baseWorktree, err := baseRepo.Worktree()
	if err != nil {
		return "", nil, fmt.Errorf("failed to get base worktree: %w", err)
	}

	if err := baseWorktree.AddGlob("."); err != nil {
		return "", nil, fmt.Errorf("failed to add files to base repo: %w", err)
	}

	baseCommitHash, err := baseWorktree.Commit("Base state", &git.CommitOptions{
		Author: &object.Signature{
			Name:  "ArgoCD Diff Preview",
			Email: "noreply@example.com",
			When:  time.Now(),
		},
		AllowEmptyCommits: true,
	})
	if err != nil {
		return "", nil, fmt.Errorf("failed to commit to base repo: %w", err)
	}

	// Add all files and commit in target repo
	targetWorktree, err := targetRepo.Worktree()
	if err != nil {
		return "", nil, fmt.Errorf("failed to get target worktree: %w", err)
	}

	if err := targetWorktree.AddGlob("."); err != nil {
		return "", nil, fmt.Errorf("failed to add files to target repo: %w", err)
	}

	targetCommitHash, err := targetWorktree.Commit("Target state", &git.CommitOptions{
		Author: &object.Signature{
			Name:  "ArgoCD Diff Preview",
			Email: "noreply@example.com",
			When:  time.Now(),
		},
		AllowEmptyCommits: true,
	})
	if err != nil {
		return "", nil, fmt.Errorf("failed to commit to target repo: %w", err)
	}

	// Retrieve commits
	baseCommit, err := baseRepo.CommitObject(baseCommitHash)
	if err != nil {
		return "", nil, fmt.Errorf("failed to get base commit: %w", err)
	}

	targetCommit, err := targetRepo.CommitObject(targetCommitHash)
	if err != nil {
		return "", nil, fmt.Errorf("failed to get target commit: %w", err)
	}

	// Get base and target trees
	baseTree, err := baseCommit.Tree()
	if err != nil {
		return "", nil, fmt.Errorf("failed to get base tree: %w", err)
	}

	targetTree, err := targetCommit.Tree()
	if err != nil {
		return "", nil, fmt.Errorf("failed to get target tree: %w", err)
	}

	// Compute diff between trees
	changes, err := baseTree.Diff(targetTree)
	if err != nil {
		return "", nil, fmt.Errorf("failed to compute diff: %w", err)
	}

	// Keep track of file paths by change type
	var changedFiles []Diff

	for _, change := range changes {
		action, err := change.Action()
		if err != nil {
			return "", nil, fmt.Errorf("failed to get change action: %w", err)
		}

		from, to, err := change.Files()
		if err != nil {
			return "", nil, fmt.Errorf("failed to get files: %w", err)
		}

		diffContent := ""

		switch action {
		case merkletrie.Insert:

			if to != nil {
				blob, err := targetRepo.BlobObject(to.Hash)
				if err != nil {
					return "", nil, fmt.Errorf("failed to get target blob: %w", err)
				}

				content, err := getBlobContent(blob)
				if err != nil {
					return "", nil, fmt.Errorf("failed to read target blob: %w", err)
				}

				diffContent = formatNewFileDiff(content, diffContextLines, diffIgnore)
			}

		case merkletrie.Delete:

			if from != nil {
				blob, err := baseRepo.BlobObject(from.Hash)
				if err != nil {
					return "", nil, fmt.Errorf("failed to get base blob: %w", err)
				}

				content, err := getBlobContent(blob)
				if err != nil {
					return "", nil, fmt.Errorf("failed to read base blob: %w", err)
				}

				diffContent = formatDeletedFileDiff(content, diffContextLines, diffIgnore)
			}

		case merkletrie.Modify:

			// Get content of both files and use the diff package
			var oldContent, newContent string

			if from != nil {
				blob, err := baseRepo.BlobObject(from.Hash)
				if err != nil {
					return "", nil, fmt.Errorf("failed to get base blob: %w", err)
				}

				oldContent, err = getBlobContent(blob)
				if err != nil {
					return "", nil, fmt.Errorf("failed to read base blob: %w", err)
				}
			}

			if to != nil {
				blob, err := targetRepo.BlobObject(to.Hash)
				if err != nil {
					return "", nil, fmt.Errorf("failed to get target blob: %w", err)
				}

				newContent, err = getBlobContent(blob)
				if err != nil {
					return "", nil, fmt.Errorf("failed to read target blob: %w", err)
				}
			}

			// Use diff.Do to generate the diff
			diffContent = formatModifiedFileDiff(oldContent, newContent, diffContextLines, diffIgnore)
		}

		toName := ""
		fromName := ""
		if to != nil {
			toName = to.Name
		}
		if from != nil {
			fromName = from.Name
		}

		diff := Diff{
			newName:       targetAppsMap[toName].Name,
			oldName:       baseAppsMap[fromName].Name,
			newSourcePath: targetAppsMap[toName].SourcePath,
			oldSourcePath: baseAppsMap[fromName].SourcePath,
			action:        action,
			content:       diffContent,
		}

		// If the diff didn't change and the names are the same, skip it
		if diff.content == "" && diff.oldName == diff.newName && diff.oldSourcePath == diff.newSourcePath {
			continue
		}

		// print diff
		log.Debug().
			Str("newName", diff.newName).
			Str("oldName", diff.oldName).
			Str("newSourcePath", diff.newSourcePath).
			Str("oldSourcePath", diff.oldSourcePath).
			Str("action", diff.action.String()).
			Msg("Found diff")

		changedFiles = append(changedFiles, diff)
	}

	// Build summary
	summary := buildSummary(changedFiles)

	// Create array of formatted file sections
	fileSections := make([]string, 0, len(changedFiles))
	for _, diff := range changedFiles {
<<<<<<< HEAD
=======

>>>>>>> c1cd9b8e
		// skips empty diffs
		if diff.content == "" {
			continue
		}
<<<<<<< HEAD
=======

>>>>>>> c1cd9b8e
		// Get source path for this file, or use empty string if not found
		fileSection := diff.buildSection()
		fileSections = append(fileSections, fileSection)
	}

	if len(changedFiles) == 0 {
		return "No changes found", []string{"No changes found"}, nil
	}

	return summary, fileSections, nil
}

// getBlobContent reads the content of a Git blob
func getBlobContent(blob *object.Blob) (string, error) {
	reader, err := blob.Reader()
	if err != nil {
		return "", err
	}
	defer func() {
		if err := reader.Close(); err != nil {
			log.Warn().Err(err).Msg("⚠️ Failed to close blob reader")
		}
	}()

	buf := new(bytes.Buffer)
	if _, err := buf.ReadFrom(reader); err != nil {
		return "", err
	}
	return buf.String(), nil
}

// copyFilesToRepo copies files from source directory to destination Git repository
func copyFilesToRepo(srcDir, destDir string) error {
	return filepath.Walk(srcDir, func(path string, info os.FileInfo, err error) error {
		if err != nil {
			return err
		}

		relPath, err := filepath.Rel(srcDir, path)
		if err != nil {
			return err
		}

		destPath := filepath.Join(destDir, relPath)

		if info.IsDir() {
			return os.MkdirAll(destPath, 0755)
		}

		data, err := os.ReadFile(path)
		if err != nil {
			return err
		}

		return os.WriteFile(destPath, data, 0644)
	})
}<|MERGE_RESOLUTION|>--- conflicted
+++ resolved
@@ -414,18 +414,12 @@
 	// Create array of formatted file sections
 	fileSections := make([]string, 0, len(changedFiles))
 	for _, diff := range changedFiles {
-<<<<<<< HEAD
-=======
-
->>>>>>> c1cd9b8e
+
 		// skips empty diffs
 		if diff.content == "" {
 			continue
 		}
-<<<<<<< HEAD
-=======
-
->>>>>>> c1cd9b8e
+
 		// Get source path for this file, or use empty string if not found
 		fileSection := diff.buildSection()
 		fileSections = append(fileSections, fileSection)
