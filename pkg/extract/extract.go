package extract

import (
	"crypto/sha256"
	"fmt"
	"strings"
	"time"

	"github.com/rs/zerolog/log"
	"k8s.io/apimachinery/pkg/apis/meta/v1/unstructured"
	"sigs.k8s.io/yaml"

	"github.com/dag-andersen/argocd-diff-preview/pkg/argoapplication"
	argocdPkg "github.com/dag-andersen/argocd-diff-preview/pkg/argocd"
	"github.com/dag-andersen/argocd-diff-preview/pkg/git"
	"github.com/dag-andersen/argocd-diff-preview/pkg/vars"
)

// Error and timeout messages that we look for in application status
// var errorMessages = []string{
// 	"helm template .",
// 	"authentication required",
// 	"authentication failed",
// 	"path does not exist",
// 	"error converting YAML to JSON",
// 	"Unknown desc = `helm template .",
// 	"Unknown desc = `kustomize build",
// 	"Unknown desc = Unable to resolve",
// 	"is not a valid chart repository or cannot be reached",
// 	"Unknown desc = repository not found",
// 	"to a commit SHA",
// }

var timeoutMessages = []string{
	"Client.Timeout",
	"failed to get git client for repo",
	"rpc error: code = Unknown desc = Get \"https",
	"i/o timeout",
	"Could not resolve host: github.com",
	":8081: connect: connection refused",
	"Temporary failure in name resolution",
	"=git-upload-pack",
}

// contains a app name, source path, and extracted manifest
type ExtractedApp struct {
	Id         string
	Name       string
	SourcePath string
	Manifest   []unstructured.Unstructured
	Branch     git.BranchType
}

// GetResourcesFromBothBranches extracts resources from both base and target branches
// by applying their manifests to the cluster and capturing the resulting resources
func GetResourcesFromBothBranches(
	argocd *argocdPkg.ArgoCDInstallation,
	timeout uint64,
	baseApps []argoapplication.ArgoResource,
	targetApps []argoapplication.ArgoResource,
<<<<<<< HEAD
	prefix string,
) ([]ExtractedApp, []ExtractedApp, error) {

	if err := checkForDuplicateApps(baseApps); err != nil {
		return nil, nil, err
=======
) ([]ExtractedApp, []ExtractedApp, time.Duration, error) {
	startTime := time.Now()

	extractedBasedApps, err := getResourcesFromApps(argocd, baseBranch, baseApps, timeout)
	if err != nil {
		return nil, nil, time.Since(startTime), fmt.Errorf("failed to get resources: %w", err)
>>>>>>> 8e19ff4f
	}

<<<<<<< HEAD
	if err := checkForDuplicateApps(targetApps); err != nil {
		return nil, nil, err
=======
	// delete applications
	if err := argocd.K8sClient.DeleteArgoCDApplications(argocd.Namespace); err != nil {
		return nil, nil, time.Since(startTime), fmt.Errorf("failed to delete applications: %w", err)
>>>>>>> 8e19ff4f
	}

	apps := append(baseApps, targetApps...)

	log.Debug().Msg("Applied manifest for both branches")
	extractedBaseApps, extractedTargetApps, err := getResourcesFromApps(argocd, apps, timeout, prefix)
	if err != nil {
		return nil, nil, time.Since(startTime), fmt.Errorf("failed to get resources: %w", err)
	}
	log.Debug().Msg("Extracted manifests for both branches")

	return extractedBaseApps, extractedTargetApps, nil
}

<<<<<<< HEAD
func checkForDuplicateApps(apps []argoapplication.ArgoResource) error {
	appNames := make(map[string]bool)
	for _, app := range apps {
		if appNames[app.Id] {
			return fmt.Errorf("duplicate app name: %s", app.Id)
		}
		appNames[app.Id] = true
	}
	return nil
=======
	return extractedBasedApps, extractedTargetApps, time.Since(startTime), nil
>>>>>>> 8e19ff4f
}

// getResourcesFromApps extracts resources from Argo CD for a specific branch as ExtractedApp structs
func getResourcesFromApps(
	argocd *argocdPkg.ArgoCDInstallation,
	apps []argoapplication.ArgoResource,
	timeout uint64,
	prefix string,
) ([]ExtractedApp, []ExtractedApp, error) {

	startTime := time.Now()

	log.Info().Msg("🤖 Getting Applications")

	// Process apps in parallel
	results := make(chan struct {
		app ExtractedApp
		err error
	}, len(apps))

	for _, app := range apps {
		go func(app argoapplication.ArgoResource) {
			result, err := getResourcesFromApp(argocd, app, timeout, prefix)
			results <- struct {
				app ExtractedApp
				err error
			}{app: result, err: err}
		}(app)
	}

	// Collect results
	extractedBaseApps := make([]ExtractedApp, 0, len(apps))
	extractedTargetApps := make([]ExtractedApp, 0, len(apps))
	var firstError error

	// Setup progress tracking
	totalApps := len(apps)
	renderedApps := 0
	progressDone := make(chan bool)

	// Start progress reporting goroutine
	go func() {
		ticker := time.NewTicker(5 * time.Second)
		defer ticker.Stop()

		for {
			select {
			case <-ticker.C:
				remainingTimeSeconds := int(timeout) - int(time.Since(startTime).Seconds())
				log.Info().Msgf("🤖 Rendered %d out of %d applications (timeout in %d seconds)", renderedApps, totalApps, remainingTimeSeconds)
			case <-progressDone:
				return
			}
		}
	}()

	for i := 0; i < len(apps); i++ {
		result := <-results
		if result.err != nil {
			if firstError == nil {
				firstError = result.err
			}
			log.Error().Err(result.err).Msg("Failed to extract app")
			continue
		}
		switch result.app.Branch {
		case git.Base:
			extractedBaseApps = append(extractedBaseApps, result.app)
		case git.Target:
			extractedTargetApps = append(extractedTargetApps, result.app)
		default:
			return nil, nil, fmt.Errorf("unknown branch type: %s", result.app.Branch)
		}
		renderedApps++
	}

	// Signal progress reporting to stop
	close(progressDone)

	if firstError != nil {
		return nil, nil, firstError
	}

	duration := time.Since(startTime)
	log.Info().Msgf("🤖 Got all resources from %d applications from %s-branch and got %d from %s-branch in %s", len(extractedBaseApps), git.Base, len(extractedTargetApps), git.Target, duration.Round(time.Second))

	return extractedBaseApps, extractedTargetApps, nil
}

// getResourcesFromApp extracts a single application from the cluster
func getResourcesFromApp(argocd *argocdPkg.ArgoCDInstallation, app argoapplication.ArgoResource, timeout uint64, prefix string) (ExtractedApp, error) {
	// Apply the application manifest first

	err := prefixApplication(&app, prefix)
	if err != nil {
		return ExtractedApp{}, fmt.Errorf("failed to prefix application name with prefix: %w", err)
	}

	err = labelApplicationWithRunID(&app, prefix)
	if err != nil {
		return ExtractedApp{}, fmt.Errorf("failed to label application with run ID: %w", err)
	}

	if err := argocd.K8sClient.ApplyManifest(app.Yaml, "string", argocd.Namespace); err != nil {
		return ExtractedApp{}, fmt.Errorf("failed to apply manifest for application %s: %w", app.GetLongName(), err)
	}

	log.Debug().Str("name", app.GetLongName()).Msg("Applied manifest for application")

	startTime := time.Now()
	var result ExtractedApp

	for {
		// Check if we've exceeded timeout
		if time.Since(startTime).Seconds() > float64(timeout) {
			return result, fmt.Errorf("timed out waiting for application %s", app.GetLongName())
		}

		// Get application status
		output, err := argocd.K8sClient.GetArgoCDApplication(argocd.Namespace, app.Id)
		if err != nil {
			return result, fmt.Errorf("failed to get application %s: %w", app.GetLongName(), err)
		}

		var appStatus struct {
			Status struct {
				Sync struct {
					Status string `yaml:"status"`
				} `yaml:"sync"`
				Conditions []struct {
					Type    string `yaml:"type"`
					Message string `yaml:"message"`
				} `yaml:"conditions"`
			} `yaml:"status"`
		}

		if err := yaml.Unmarshal([]byte(output), &appStatus); err != nil {
			return result, fmt.Errorf("failed to parse application yaml for %s: %w", app.GetLongName(), err)
		}

		switch appStatus.Status.Sync.Status {
		case "OutOfSync", "Synced":
			log.Debug().Str("name", app.GetLongName()).Msg("Extracting manifests from Application")
			manifests, exists, err := argocd.GetManifests(app.Id)
			if !exists {
				return result, fmt.Errorf("application %s does not exist", app.GetLongName())
			}

			if err != nil {
				return result, fmt.Errorf("failed to get manifests for application %s: %w", app.GetLongName(), err)
			}

			log.Debug().Str("name", app.GetLongName()).Msg("Extracted manifests from Application")

			manifests = strings.ReplaceAll(manifests, app.Id, app.Name)
			manifestsContent, err := processYamlChunk(manifests)
			if err != nil {
				return result, fmt.Errorf("failed to process YAML: %w", err)
			}

			err = removeArgoCDTrackingID(manifestsContent)
			if err != nil {
				return result, fmt.Errorf("failed to remove Argo CD tracking ID: %w", err)
			}

			// Parse the first non-empty manifest from the string
			extractedApp := ExtractedApp{
				Id:         app.Id,
				Name:       app.Name,
				SourcePath: app.FileName,
				Manifest:   manifestsContent,
				Branch:     app.Branch,
			}

			// Delete Application from cluster
			if err := argocd.K8sClient.DeleteArgoCDApplication(argocd.Namespace, app.Id); err != nil {
				log.Error().Err(err).Str("App", app.GetLongName()).Msg("⚠️ Failed to delete application from cluster")
			}

			return extractedApp, nil

		case "Unknown":
			for _, condition := range appStatus.Status.Conditions {
				if isErrorCondition(condition.Type) {
					msg := condition.Message
					if containsAny(msg, timeoutMessages) {
						log.Warn().Str("App", app.GetLongName()).Msgf("⚠️ Application timed out with error: %s", msg)
						if err := argocd.RefreshApp(app.Id); err != nil {
							log.Error().Err(err).Str("App", app.GetLongName()).Msg("⚠️ Failed to refresh application")
						} else {
							log.Info().Str("App", app.GetLongName()).Msg("🔄 Refreshed application")
						}
					} else {
						log.Error().Str("App", app.GetLongName()).Msgf("❌ Application failed with error: %s", msg)
						return result, fmt.Errorf("application %s failed: %s", app.Name, msg)
					}
				}
			}
		}

		// Sleep before next iteration
		time.Sleep(5 * time.Second)
	}
}

// processYamlChunk parses a YAML chunk into an unstructured.Unstructured
// A chunk is a single YAML object, e.g. a Deployment, Service, etc.
func processYamlChunk(chunk string) ([]unstructured.Unstructured, error) {

	// split
	documents := strings.Split(chunk, "---")

	manifests := make([]unstructured.Unstructured, 0)

	for _, doc := range documents {
		// Skip empty documents
		trimmedDoc := strings.TrimSpace(doc)

		if trimmedDoc == "" {
			continue
		}

		// Create a new map to hold the parsed YAML
		var yamlObj map[string]interface{}
		err := yaml.Unmarshal([]byte(trimmedDoc), &yamlObj)
		if err != nil {
			return nil, fmt.Errorf("failed to parse YAML: %w", err)
		}

		// Skip empty objects
		if len(yamlObj) == 0 {
			continue
		}

		// Check if this is a valid Kubernetes resource
		apiVersion, found, _ := unstructured.NestedString(yamlObj, "apiVersion")
		kind, kindFound, _ := unstructured.NestedString(yamlObj, "kind")

		if !found || !kindFound || apiVersion == "" || kind == "" {
			log.Debug().Msgf("Found manifest with no apiVersion or kind: %s", trimmedDoc)
			continue
		}

		manifests = append(manifests, unstructured.Unstructured{Object: yamlObj})
	}

	log.Debug().Msgf("Parsed %d manifests", len(manifests))

	return manifests, nil
}

// prefixApplication prefixes the application name with the branch name and a unique ID
func prefixApplication(a *argoapplication.ArgoResource, prefix string) error {
	if a.Branch == "" {
		log.Warn().Str(a.Kind.ShortName(), a.GetLongName()).Msg("⚠️ Can't prefix application name with prefix because branch is empty")
		return nil
	}

	var branchShortName string
	switch a.Branch {
	case git.Base:
		branchShortName = "b"
	case git.Target:
		branchShortName = "t"
	}

	prefixSize := len(prefix) + len(branchShortName) + len("--")
	var newId string
	if prefixSize+len(a.Id) > 53 {
		// hash id so it becomes shorter
		hashedId := fmt.Sprintf("%x", sha256.Sum256([]byte(a.Id)))
		newId = fmt.Sprintf("%s-%s-%s", prefix, branchShortName, hashedId[:53-prefixSize])
	} else {
		newId = fmt.Sprintf("%s-%s-%s", prefix, branchShortName, a.Id)
	}

	a.Id = newId
	a.Yaml.SetName(newId)

	return nil
}

func labelApplicationWithRunID(a *argoapplication.ArgoResource, runID string) error {
	labels := a.Yaml.GetLabels()
	if labels == nil {
		labels = make(map[string]string)
	}
	labels[vars.ArgoCDApplicationLabelKey] = runID
	a.Yaml.SetLabels(labels)
	return nil
}

// removeArgoCDTrackingID removes the "argocd.argoproj.io/tracking-id" annotation from the application
func removeArgoCDTrackingID(a []unstructured.Unstructured) error {
	for _, obj := range a {
		annotations := obj.GetAnnotations()
		if annotations == nil {
			continue
		}

		for key := range annotations {
			if key == "argocd.argoproj.io/tracking-id" {
				delete(annotations, key)
			}
		}

		obj.SetAnnotations(annotations)
	}

	return nil
}

func isErrorCondition(condType string) bool {
	return condType != "" && containsIgnoreCase(condType, "error")
}

func containsAny(s string, substrs []string) bool {
	for _, substr := range substrs {
		if s != "" && strings.Contains(s, substr) {
			return true
		}
	}
	return false
}

func containsIgnoreCase(s, substr string) bool {
	return strings.Contains(strings.ToLower(s), strings.ToLower(substr))
}<|MERGE_RESOLUTION|>--- conflicted
+++ resolved
@@ -58,30 +58,16 @@
 	timeout uint64,
 	baseApps []argoapplication.ArgoResource,
 	targetApps []argoapplication.ArgoResource,
-<<<<<<< HEAD
 	prefix string,
-) ([]ExtractedApp, []ExtractedApp, error) {
-
-	if err := checkForDuplicateApps(baseApps); err != nil {
-		return nil, nil, err
-=======
 ) ([]ExtractedApp, []ExtractedApp, time.Duration, error) {
 	startTime := time.Now()
 
-	extractedBasedApps, err := getResourcesFromApps(argocd, baseBranch, baseApps, timeout)
-	if err != nil {
-		return nil, nil, time.Since(startTime), fmt.Errorf("failed to get resources: %w", err)
->>>>>>> 8e19ff4f
-	}
-
-<<<<<<< HEAD
+	if err := checkForDuplicateApps(baseApps); err != nil {
+		return nil, nil, time.Since(startTime), err
+	}
+
 	if err := checkForDuplicateApps(targetApps); err != nil {
-		return nil, nil, err
-=======
-	// delete applications
-	if err := argocd.K8sClient.DeleteArgoCDApplications(argocd.Namespace); err != nil {
-		return nil, nil, time.Since(startTime), fmt.Errorf("failed to delete applications: %w", err)
->>>>>>> 8e19ff4f
+		return nil, nil, time.Since(startTime), err
 	}
 
 	apps := append(baseApps, targetApps...)
@@ -93,10 +79,9 @@
 	}
 	log.Debug().Msg("Extracted manifests for both branches")
 
-	return extractedBaseApps, extractedTargetApps, nil
-}
-
-<<<<<<< HEAD
+	return extractedBaseApps, extractedTargetApps, time.Since(startTime), nil
+}
+
 func checkForDuplicateApps(apps []argoapplication.ArgoResource) error {
 	appNames := make(map[string]bool)
 	for _, app := range apps {
@@ -106,9 +91,6 @@
 		appNames[app.Id] = true
 	}
 	return nil
-=======
-	return extractedBasedApps, extractedTargetApps, time.Since(startTime), nil
->>>>>>> 8e19ff4f
 }
 
 // getResourcesFromApps extracts resources from Argo CD for a specific branch as ExtractedApp structs
